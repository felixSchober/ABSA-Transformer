from data.conll import conll2003_dataset, extract_samples, iterate_with_sample_data
from misc.preferences import PREFERENCES
from misc.visualizer import *
from misc.hyperparameters import get_default_params
from optimizer import get_default_optimizer
from misc import utils
from models.transformer.encoder import TransformerEncoder
from models.softmax_output import SoftmaxOutputLayer, OutputLayer
from models.transformer_tagger import TransformerTagger
from models.transformer.train import Trainer
from criterion import NllLoss

import torch
experiment_name = 'with_embedding_training'
PREFERENCES.defaults(
    data_root='./data/conll2003',
    data_train='eng.train.txt',
    data_validation='eng.testa.txt',
    data_test='eng.testb.txt',
    early_stopping='highest_5_F1'
)

hyper_parameters = get_default_params()
hyper_parameters.model_size = 300
hyper_parameters.batch_size = 80
hyper_parameters.early_stopping = -1
experiment_name = utils.create_loggers(experiment_name=experiment_name)

conll2003 = conll2003_dataset('ner', hyper_parameters.batch_size,
                              root=PREFERENCES.data_root,
                              train_file=PREFERENCES.data_train,
                              validation_file=PREFERENCES.data_validation,
<<<<<<< HEAD
                              test_file=PREFERENCES.data_test,
                              use_cuda=True)
=======
                              test_file=PREFERENCES.data_test)
samples = extract_samples(conll2003['examples'])


>>>>>>> 01bcda99

# 10 words with a 100-length embedding
target_vocab = conll2003['vocabs'][0]
target_size = len(target_vocab)

loss = NllLoss(target_size)
# transformer = GoogleTransformer(True, target_size, target_size, num_units, 2, 2, 512, 0.1)
transformer = TransformerEncoder(conll2003['embeddings'][0],
                                 n_enc_blocks=2,
                                 n_head=3,
                                 d_model=hyper_parameters.model_size,
                                 d_k=100,
                                 d_v=100)
tagging_softmax = SoftmaxOutputLayer(hyper_parameters.model_size, target_size)
model = TransformerTagger(transformer, tagging_softmax)

test_sample_iter = iterate_with_sample_data(conll2003['iters'][2])
print_samples_with_prediction(model, test_sample_iter)

optimizer = get_default_optimizer(model, hyper_parameters)
trainer = Trainer(model,
                    loss,
                    optimizer,
                    hyper_parameters,
                    conll2003['iters'],
                    experiment_name,
                    log_every_xth_iteration=50,
                    enable_tensorboard=True,
                    dummy_input=conll2003['dummy_input'])
trainer.train(10, True)<|MERGE_RESOLUTION|>--- conflicted
+++ resolved
@@ -30,15 +30,11 @@
                               root=PREFERENCES.data_root,
                               train_file=PREFERENCES.data_train,
                               validation_file=PREFERENCES.data_validation,
-<<<<<<< HEAD
                               test_file=PREFERENCES.data_test,
                               use_cuda=True)
-=======
-                              test_file=PREFERENCES.data_test)
 samples = extract_samples(conll2003['examples'])
 
 
->>>>>>> 01bcda99
 
 # 10 words with a 100-length embedding
 target_vocab = conll2003['vocabs'][0]
